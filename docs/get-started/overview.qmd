--- conflicted
+++ resolved
@@ -13,10 +13,16 @@
 **quartodoc** lets you quickly generate Python package API reference documentation using Markdown and [Quarto](https://quarto.org).
 quartodoc is designed as an alternative to [Sphinx](https://www.sphinx-doc.org/en/master/).
 
-<<<<<<< HEAD
+
+Check out the below screencast for a walkthrough of creating a documentation site, or read on for instructions.
+
+
 ```{python}
 #| echo: false
 #| output: asis
+
+# this code ensures that the proper html for the tutorial screencast is used,
+# depending on whether it's being rendered for the github README, or doc site.
 import os
 
 if "BUILDING_README" in os.environ:
@@ -25,22 +31,11 @@
 """)
 else:
   print("""
-=======
-Check out the below screencast for a walkthrough of creating a documentation site, or read on for instructions.
-
->>>>>>> 434e4e70
 <div style="position: relative; padding-bottom: 64.5933014354067%; height: 0;"><iframe src="https://www.loom.com/embed/fb4eb736848e470b8409ba46b514e2ed?sid=31db7652-43c6-4474-bab3-19dea2170775" frameborder="0" webkitallowfullscreen mozallowfullscreen allowfullscreen style="position: absolute; top: 0; left: 0; width: 100%; height: 100%;"></iframe></div>
 """)
 
 ```
 
-
-
-
-<<<<<<< HEAD
-<br>
-=======
->>>>>>> 434e4e70
 
 ## Installation
 
