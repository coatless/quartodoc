import click
import contextlib
import os
import time
import sphobjinv as soi
import yaml
import importlib
from pathlib import Path
from watchdog.observers import Observer
from functools import partial
from watchdog.events import PatternMatchingEventHandler
from quartodoc import Builder, convert_inventory
from pydantic import BaseModel

def get_package_path(package_name):
    """
    Get the path to a package installed in the current environment.
    """
    try:
        lib = importlib.import_module(package_name)
        return lib.__path__[0]
    except ModuleNotFoundError:
        raise ModuleNotFoundError(f"Package {package_name} not found.  Please install it in your environment.")


class FileInfo(BaseModel):
    size: int
    mtime: float
    name: str= ""

class QuartoDocFileChangeHandler(PatternMatchingEventHandler):
    """
    A handler for file changes.
    """

    # Ignore patterns for the file watcher that are not relevant to the docs
    py_ignore_patterns = [
        '*/__pycache__/*',  # These are the compiled python code files which are automatically generated by Python
        '*/.ipynb_checkpoints/*',  # This directory is created by Jupyter Notebook for auto-saving notebooks
        '*/.vscode/*',  # If you're using Visual Studio Code, it creates this directory to store settings specific to that project.
        '*/.idea/*',  # Similar to .vscode/, but for JetBrains IDEs like PyCharm.
        '*/.git/*',  # i This directory is created by Git. It's not relevant to the docs.
        '*/venv/*', '*/env/*',  '*/.env/*',  # Common names for directories containing a Python virtual environment.
        '*/.pytest_cache/*',  # This directory is created when you run Pytest.
        '*/.eggs/*', '*/dist/*', '*/build/*', '*/*.egg-info/*', # These are typically created when building Python packages with setuptools.
        '*.pyo',  # These are optimized .pyc files, created when Python is run with the -O flag.
        '*.pyd',  # This is the equivalent of a .pyc file, but for C extensions on Windows.
        '*/.mypy_cache/*', # This directory is created when you run mypy.
    ]

    def __init__(self, callback):
        super().__init__(ignore_patterns=self.py_ignore_patterns, ignore_directories=True)
        self.callback = callback
        self.old_file_info = FileInfo(size=-1, mtime=-1, name="")


    def get_file_info(self, path:str) -> FileInfo:
        """
        Get the file size and modification time.
        """
        return FileInfo(size=os.stat(path).st_size, 
                        mtime=os.stat(path).st_mtime, 
                        name=path)
    
    def is_diff(self, old:FileInfo, new:FileInfo) -> bool:
        """
        Check if a file has changed. Prevents duplicate events from being triggered.
        """
        same_nm = old.name == new.name
        diff_sz = old.size != new.size
        diff_tm = (new.mtime - old.mtime) # wait 1/4 second before triggering

        if diff_tm < .25: # if consequetive events are less than 1/4th of a second apart, ignore
            return False
        elif same_nm:
            if diff_sz or diff_tm >= 0.25:
                return True
            else:
                return False
        else:
            return True     
    
    def callback_if_diff(self, event):
        """
        Call the callback if the file has changed.
        """
        new_file_info = self.get_file_info(event.src_path)
        if self.is_diff(self.old_file_info, new_file_info):
            self.print_event(event)
            self.callback()
        self.old_file_info = new_file_info

    @classmethod
    def print_event(cls, event):
        print(f'Rebuilding docs.  Detected: {event.event_type} path : {event.src_path}')

    def on_modified(self, event):
        self.callback_if_diff(event)

    def on_created(self, event):
        self.callback_if_diff(event)

def _enable_logs():
    import logging
    import sys

    root = logging.getLogger("quartodoc")
    root.setLevel(logging.INFO)

    handler = logging.StreamHandler(sys.stdout)
    handler.setLevel(logging.DEBUG)
    formatter = logging.Formatter(
        "%(asctime)s - %(name)s - %(levelname)s - %(message)s"
    )
    handler.setFormatter(formatter)
    root.addHandler(handler)


@contextlib.contextmanager
def chdir(new_dir):
    prev = os.getcwd()
    os.chdir(new_dir)
    try:
        yield new_dir
    finally:
        os.chdir(prev)

@click.group()
def cli():
    pass


<<<<<<< HEAD
@click.command(help='Build the reference api docs automatically according '
               'to the configuration in _quarto.yml.')
@click.argument("config", default="_quarto.yml")
@click.option("--filter", nargs=1, default="*")
@click.option("--dry-run", is_flag=True, default=False)
@click.option("--verbose", is_flag=True, default=False)
def build(config, filter, dry_run, verbose):
=======
@click.command()
@click.option("--config", default="_quarto.yml", help="Change the path to the configuration file.  The default is `./_quarto.yml`")
@click.option("--filter", nargs=1, default="*", help="Specify the filter to select specific files. The default is '*' which selects all files.")
@click.option("--dry-run", is_flag=True, default=False, help="If set, prevents new documents from being generated.")
@click.option("--watch", is_flag=True, default=False, help="If set, the command will keep running and watch for changes in the package directory.")
@click.option("--verbose", is_flag=True, default=False, help="Enable verbose logging.")
def build(config, filter, dry_run, watch, verbose):
    """
    Generate API docs based on the given configuration file  (`./_quarto.yml` by default).
    """
    cfg_path = f"{os.getcwd()}/{config}"
    if not Path(cfg_path).exists():
        raise FileNotFoundError(
            f"Configuration file {cfg_path} not found.  Please create one."
        )
>>>>>>> 772feed7
    if verbose:
        _enable_logs()

    builder = Builder.from_quarto_config(config)
    doc_build = partial(builder.build, filter=filter)

    if dry_run:
        pass
    else:
        with chdir(Path(config).parent):
            if watch:
                pkg_path = get_package_path(builder.package)
                print(f"Watching {pkg_path} for changes...")
                observer = Observer()
                observer._event_queue.maxsize = 1 # the default is 0 which is infinite, and there isn't a way to set this in the constructor
                event_handler = QuartoDocFileChangeHandler(callback=doc_build)
                observer.schedule(event_handler, pkg_path, recursive=True)
                observer.schedule(event_handler, cfg_path, recursive=True)
                observer.start()
                try:
                    while True:
                        time.sleep(1)
                except KeyboardInterrupt:
                    pass
                finally:
                    observer.stop()
                    observer.join()
            else:   
                doc_build()

@click.command(short_help='Generate inventory files that the Quarto '
               '`interlink` extension can use to auto-link to other docs.')
@click.argument("config", default="_quarto.yml")
@click.option("--dry-run", is_flag=True, default=False)
def interlinks(config, dry_run):
    """
    Generate inventory files that the Quarto `interlink` extension can use to 
    auto-link to other docs.

    The files are stored in a cache directory, which defaults to _inv.
    The Quarto extension `interlinks` will look for these files in the cache 
    and add links to your docs accordingly.
    """
    cfg = yaml.safe_load(open(config))
    interlinks = cfg.get("interlinks", None)

    cache = cfg.get("cache", "_inv")

    p_root = Path(config).parent

    if interlinks is None:
        print("No interlinks field found in your quarto config. Quitting.")
        return

    for k, v in interlinks["sources"].items():

        # TODO: user shouldn't need to include their own docs in interlinks
        if v["url"] == "/":
            continue

        url = v["url"] + v.get("inv", "objects.inv")
        inv = soi.Inventory(url=url)

        p_dst = p_root / cache / f"{k}_objects.json"
        p_dst.parent.mkdir(exist_ok=True, parents=True)
        convert_inventory(inv, p_dst)


cli.add_command(build)
cli.add_command(interlinks)


if __name__ == "__main__":
    cli()<|MERGE_RESOLUTION|>--- conflicted
+++ resolved
@@ -58,10 +58,10 @@
         """
         Get the file size and modification time.
         """
-        return FileInfo(size=os.stat(path).st_size, 
-                        mtime=os.stat(path).st_mtime, 
+        return FileInfo(size=os.stat(path).st_size,
+                        mtime=os.stat(path).st_mtime,
                         name=path)
-    
+
     def is_diff(self, old:FileInfo, new:FileInfo) -> bool:
         """
         Check if a file has changed. Prevents duplicate events from being triggered.
@@ -78,8 +78,8 @@
             else:
                 return False
         else:
-            return True     
-    
+            return True
+
     def callback_if_diff(self, event):
         """
         Call the callback if the file has changed.
@@ -130,15 +130,6 @@
     pass
 
 
-<<<<<<< HEAD
-@click.command(help='Build the reference api docs automatically according '
-               'to the configuration in _quarto.yml.')
-@click.argument("config", default="_quarto.yml")
-@click.option("--filter", nargs=1, default="*")
-@click.option("--dry-run", is_flag=True, default=False)
-@click.option("--verbose", is_flag=True, default=False)
-def build(config, filter, dry_run, verbose):
-=======
 @click.command()
 @click.option("--config", default="_quarto.yml", help="Change the path to the configuration file.  The default is `./_quarto.yml`")
 @click.option("--filter", nargs=1, default="*", help="Specify the filter to select specific files. The default is '*' which selects all files.")
@@ -154,7 +145,6 @@
         raise FileNotFoundError(
             f"Configuration file {cfg_path} not found.  Please create one."
         )
->>>>>>> 772feed7
     if verbose:
         _enable_logs()
 
@@ -182,7 +172,7 @@
                 finally:
                     observer.stop()
                     observer.join()
-            else:   
+            else:
                 doc_build()
 
 @click.command(short_help='Generate inventory files that the Quarto '
@@ -191,11 +181,11 @@
 @click.option("--dry-run", is_flag=True, default=False)
 def interlinks(config, dry_run):
     """
-    Generate inventory files that the Quarto `interlink` extension can use to 
+    Generate inventory files that the Quarto `interlink` extension can use to
     auto-link to other docs.
 
     The files are stored in a cache directory, which defaults to _inv.
-    The Quarto extension `interlinks` will look for these files in the cache 
+    The Quarto extension `interlinks` will look for these files in the cache
     and add links to your docs accordingly.
     """
     cfg = yaml.safe_load(open(config))
