from __future__ import annotations

import logging
import json
import yaml

from .._griffe_compat import dataclasses as dc
from .._griffe_compat import (
    GriffeLoader,
    ModulesCollection,
    LinesCollection,
    Parser,
)

from .._griffe_compat import AliasResolutionError
from functools import partial
from textwrap import indent

from plum import dispatch

from quartodoc.layout import (
    MISSING,
    _Base,
    Auto,
    ChoicesChildren,
    Doc,
    Layout,
    Link,
    MemberPage,
    Page,
    Section,
)
from quartodoc.parsers import get_parser_defaults
from quartodoc import get_object as _get_object

from .utils import PydanticTransformer, ctx_node, WorkaroundKeyError

from typing import overload, TYPE_CHECKING


_log = logging.getLogger(__name__)

if TYPE_CHECKING:
    from quartodoc._pydantic_compat import BaseModel


def _auto_package(mod: dc.Module) -> list[Section]:
    """Create default sections for the given package."""

    from quartodoc._griffe_compat import docstrings as ds

    has_all = "__all__" in mod.members

    if not has_all:
        print(
            f"\nWARNING: the module {mod.name} does not define an __all__ attribute."
            " Generating documentation from all members of the module."
            " Define __all__ in your package's __init__.py to specify exactly which"
            " functions it exports (and should be documented).\n"
        )

    # get module members for content ----
    contents = []
    for name, member in mod.members.items():
        external_alias = _is_external_alias(member, mod)
        if (
            external_alias
            or member.is_module
            or name.startswith("__")
            or (has_all and not member.is_exported)
        ):
            continue

        contents.append(Auto(name=name))

    # try to fetch a description of the module ----
    if mod.docstring and mod.docstring.parsed:
        mod_summary = mod.docstring.parsed[0]
        if isinstance(mod_summary, ds.DocstringSectionText):
            desc = mod_summary.value
        else:
            desc = ""
    else:
        desc = ""

    return [Section(title=mod.path, desc=desc, contents=contents)]


def _is_external_alias(obj: dc.Alias | dc.Object, mod: dc.Module):
    package_name = mod.path.split(".")[0]

    if not isinstance(obj, dc.Alias):
        return False

    crnt_target = obj

    while crnt_target.is_alias:
        if not crnt_target.target_path.startswith(package_name):
            return True

        try:
            new_target = crnt_target.modules_collection[crnt_target.target_path]

            if new_target is crnt_target:
                raise Exception(f"Cyclic Alias: {new_target}")

            crnt_target = new_target

        except KeyError:
            # assumes everything from module was loaded, so target must
            # be outside module
            return True

    return False


def _to_simple_dict(el: "BaseModel"):
    # round-trip to json, so we can take advantage of pydantic
    # dumping Enums, etc.. There may be a simple way to do
    # this in pydantic v2.
    return json.loads(el.json(exclude_unset=True))


def _non_default_entries(el: Auto):
    return {k: getattr(el, k) for k in el._fields_specified}


def _resolve_alias(obj: dc.Alias | dc.Object, get_object):
    if not isinstance(obj, dc.Alias):
        return obj

    # attempt to resolve alias, loading external modules when needed ----
    max_tries = 100

    new_obj = obj
    for ii in range(max_tries):
        if not new_obj.is_alias:
            break

        try:
            new_obj = new_obj.target
        except AliasResolutionError as e:
            new_obj = get_object(e.alias.target_path)

    return new_obj


class BlueprintTransformer(PydanticTransformer):
    def __init__(self, get_object=None, parser="numpy"):
        if get_object is None:
            loader = GriffeLoader(
                docstring_parser=Parser(parser),
                docstring_options=get_parser_defaults(parser),
                modules_collection=ModulesCollection(),
                lines_collection=LinesCollection(),
            )
            self.get_object = partial(_get_object, loader=loader)
        else:
            self.get_object = get_object

        self.crnt_package = None
        self.options = None
        self.dynamic = False

    @staticmethod
    def _append_member_path(path: str, new: str):
        if ":" in path:
            return f"{path}.{new}"

        return f"{path}:{new}"

    def get_object_fixed(self, path, **kwargs):
        try:
            return self.get_object(path, **kwargs)
        except KeyError as e:
            key_name = e.args[0]
            raise WorkaroundKeyError(
                f"Cannot find an object named: {key_name}."
                f" Does an object with the path {path} exist?"
            )

    @staticmethod
    def _clean_member_path(path, new):
        if ":" in new:
            return new.replace(":", ".")

        return new

    @dispatch
    def visit(self, el):
        # TODO: use a context handler
        self._log("VISITING", el)

        # set package ----
        package = getattr(el, "package", MISSING())
        old = self.crnt_package

        if not isinstance(package, MISSING):
            self.crnt_package = package

        # set options ----
        # TODO: check for Section instead?
        options = getattr(el, "options", None)
        old_options = self.options

        if options is not None:
            self.options = options

        try:
            return super().visit(el)
        finally:
            self.crnt_package = old
            self.options = old_options

    @dispatch
    def enter(self, el: Layout):
        if not el.sections:
            # TODO: should be shown all the time, not just logged,
            # but also want to be able to disable (similar to pins)
            print("Autogenerating contents (since no contents specified in config)")

            package = el.package

            mod = self.get_object_fixed(package)
            sections = _auto_package(mod)

            if not sections:
                # TODO: informative message. When would this occur?
                raise ValueError()

            new_el = el.copy()
            new_el.sections = sections

            print(
                "Use the following configuration to recreate the automatically",
                " generated site:\n\n\n",
                "quartodoc:\n",
                indent(
                    yaml.safe_dump(_to_simple_dict(new_el), sort_keys=False), " " * 2
                ),
                "\n",
                sep="",
            )

            return super().enter(new_el)

        return super().enter(el)

    @dispatch
    def exit(self, el: Section):
        """Transform top-level sections, so their contents are all Pages."""

        node = ctx_node.get()

        # if we're not in a top-level section, then quit
        if not isinstance(node.parent.parent.value, Layout):
            return el

        # otherwise, replace all contents with pages.
        new = el.copy()
        contents = [
            Page(contents=[el], path=el.name) if not isinstance(el, Page) else el
            for el in new.contents
        ]

        new.contents = contents

        return new

    @dispatch
    def enter(self, el: Auto):
        self._log("Entering", el)

        # settings based on parent context options (package, options) ----
        # TODO: make this less brittle
        pkg = self.crnt_package
        if pkg is None:
            path = el.name
        elif ":" in pkg or ":" in el.name:
            path = f"{pkg}.{el.name}"
        else:
            path = f"{pkg}:{el.name}"

        # auto default overrides
        if self.options is not None:
            # TODO: is this round-tripping guaranteed by pydantic?
            _option_dict = _non_default_entries(self.options)
            _el_dict = _non_default_entries(el)
            el = el.__class__(**{**_option_dict, **_el_dict})

        # fetching object ----
        _log.info(f"Getting object for {path}")

        dynamic = el.dynamic if el.dynamic is not None else self.dynamic

        obj = self.get_object_fixed(path, dynamic=dynamic)
        raw_members = self._fetch_members(el, obj)

        # Three cases for structuring child methods ----

        _defaults = {"dynamic": dynamic, "package": path}
        if el.member_options is not None:
            member_options = {**_defaults, **_non_default_entries(el.member_options)}
        else:
            member_options = _defaults

        children = []
        for entry in raw_members:
            # Note that we could have iterated over obj.members, but currently
            # if obj is an Alias to a class, then its members are not Aliases,
            # but the actual objects on the target.
            # On the other hand, we've wired get_object up to make sure getting
            # the member of an Alias also returns an Alias.
            # member_path = self._append_member_path(path, entry)
            relative_path = self._clean_member_path(path, entry)

            # create Doc element for member ----
            # TODO: when a member is a Class, it is currently created using
            # defaults, and there is no way to override those.
            doc = self.visit(Auto(name=relative_path, **member_options))

            # do no document submodules
            if (
                # _is_external_alias(doc.obj, obj.package)
                doc.obj.kind.value
                == "module"
            ):
                continue

            # obj_member = self.get_object_fixed(member_path, dynamic=dynamic)
            # doc = Doc.from_griffe(obj_member.name, obj_member)

            # Case 1: make each member entry its own page
            if el.children == ChoicesChildren.separate:
                res = MemberPage(path=doc.obj.path, contents=[doc])
            # Case2: use just the Doc element, so it gets embedded directly
            # into the class being documented
            elif el.children in {ChoicesChildren.embedded, ChoicesChildren.flat}:
                res = doc
            # Case 3: make each member just a link in a summary table.
            # if the page for the member is not created somewhere else, then it
            # won't exist in the documentation (but its summary will still be in
            # the table).
            # TODO: we shouldn't even bother blueprinting these members.
            elif el.children == ChoicesChildren.linked:
                res = Link(name=doc.obj.path, obj=doc.obj)
            else:
                raise ValueError(f"Unsupported value of children: {el.children}")

            children.append(res)

        is_flat = el.children == ChoicesChildren.flat
        return Doc.from_griffe(
            el.name,
            obj,
            children,
            flat=is_flat,
            signature_name=el.signature_name,
        )

    def _fetch_members(self, el: Auto, obj: dc.Object | dc.Alias):
        # Note that this could be a static method, if we passed in the griffe loader

        if el.members is not None:
            return el.members

        options = obj.all_members if el.include_inherited else obj.members

        # use the __all__ attribute of modules to filter members
        # otherwise, all members are included in the initial options
        if obj.is_module and obj.exports is not None:
            options = {k: v for k, v in options.items() if v.is_exported}

        if not el.include_private:
            options = {k: v for k, v in options.items() if not k.startswith("_")}

        if not el.include_imports and obj.is_module:
            options = {k: v for k, v in options.items() if not v.is_alias}

        if not el.include_inherited and obj.is_class:
            # aliases are kept only if their parent is the current obj
            # i.e. they do not belong to a parent class
            options = {
                k: v for k, v in options.items() if (v.parent is obj or not v.is_alias)
            }

        # resolve any remaining aliases ----
        # the reamining filters require attributes on the target object.
        for obj in options.values():
            _resolve_alias(obj, self.get_object)

        if not el.include_empty:
            options = {k: v for k, v in options.items() if v.docstring is not None}

        if not el.include_attributes:
            options = {k: v for k, v in options.items() if not v.is_attribute}

        if not el.include_classes:
            options = {k: v for k, v in options.items() if not v.is_class}

        if not el.include_functions:
            options = {k: v for k, v in options.items() if not v.is_function}

<<<<<<< HEAD
        if el.include:
            raise NotImplementedError("include argument currently unsupported.")

        if el.exclude:
            options = {k: v for k, v in options.items() if k not in el.exclude}

        return sorted(options)
=======
        if el.member_order == "alphabetical":
            return sorted(options)
        elif el.member_order == "source":
            return list(options)
        else:
            raise ValueError(f"Unsupported value of member_order: {el.member_order}")
>>>>>>> 7d07fbb0


class _PagePackageStripper(PydanticTransformer):
    def __init__(self, package: str):
        self.package = package

    @dispatch
    def exit(self, el: Page):
        parts = el.path.split(".")
        if parts[0] == self.package and len(parts) > 1:
            new_path = ".".join(parts[1:])
            new_el = el.copy()
            new_el.path = new_path
            return new_el

        return el


@overload
def blueprint(el: Auto, package: str) -> Doc:
    ...


def blueprint(
    el: _Base, package: str = None, dynamic: None | bool = None, parser="numpy"
) -> _Base:
    """Convert a configuration element to something that is ready to render.

    Parameters
    ----------
    el:
        An element, like layout.Auto, to transform.
    package:
        A base package name. If specified, this is prepended to the names of any objects.
    dynamic:
        Whether to dynamically load objects. Defaults to using static analysis.

    Examples
    --------

    >>> from quartodoc import blueprint
    >>> from quartodoc.layout import Auto
    >>> blueprint(Auto(name = "quartodoc.get_object"))
    DocFunction(name='quartodoc.get_object', ...)

    >>> blueprint(Auto(name = "get_object"), package = "quartodoc")
    DocFunction(name='get_object', ...)

    """

    trans = BlueprintTransformer(parser=parser)

    if package is not None:
        trans.crnt_package = package

    if dynamic is not None:
        trans.dynamic = dynamic

    return trans.visit(el)


def strip_package_name(el: _Base, package: str):
    """Removes leading package name from layout Pages."""

    stripper = _PagePackageStripper(package)
    return stripper.visit(el)<|MERGE_RESOLUTION|>--- conflicted
+++ resolved
@@ -401,22 +401,18 @@
         if not el.include_functions:
             options = {k: v for k, v in options.items() if not v.is_function}
 
-<<<<<<< HEAD
         if el.include:
             raise NotImplementedError("include argument currently unsupported.")
 
         if el.exclude:
             options = {k: v for k, v in options.items() if k not in el.exclude}
 
-        return sorted(options)
-=======
         if el.member_order == "alphabetical":
             return sorted(options)
         elif el.member_order == "source":
             return list(options)
         else:
             raise ValueError(f"Unsupported value of member_order: {el.member_order}")
->>>>>>> 7d07fbb0
 
 
 class _PagePackageStripper(PydanticTransformer):
