from quartodoc import get_object, get_function, MdRenderer
from griffe.docstrings import dataclasses as ds


def test_get_function():
    f_obj = get_function("quartodoc", "get_function")

    assert f_obj.name == "get_function"
    assert any(
        isinstance(x, ds.DocstringSectionExamples) for x in f_obj.docstring.parsed
    )


def test_renderer_render():
    # TODO: use snapshots?
    f_obj = get_function("quartodoc", "get_function")

    renderer = MdRenderer()
    assert isinstance(renderer.render(f_obj), str)


<<<<<<< HEAD
def test_replace_docstring():
    from quartodoc.autosummary import get_object, replace_docstring
    from quartodoc.tests.example_dynamic import f

    obj = get_object("quartodoc", "tests.example_dynamic.f")
    old = obj.docstring

    replace_docstring(obj, f)
    assert obj.docstring is not old

    # just check the end of the piece dynamically added to docstring, since
    # griffe strips the left padding from docstrings.
    assert obj.docstring.value.endswith("I am a note")
=======
def test_attribute_docstring():
    a = get_object("quartodoc", "tests.example_attribute.a")
    assert a.docstring.value == "I am an attribute docstring"


def test_class_attribute_docstring():
    a = get_object("quartodoc", "tests.example_attribute.SomeClass.a")
    assert a.docstring.value == "I am a class attribute docstring"


def test_render_attribute():
    # TODO: snapshot tests
    a = get_object("quartodoc", "tests.example_attribute.a")

    assert (
        MdRenderer().render(a)
        == """\
## a { #a }

`a`

I am an attribute docstring"""
    )
>>>>>>> fea6e539
<|MERGE_RESOLUTION|>--- conflicted
+++ resolved
@@ -19,7 +19,6 @@
     assert isinstance(renderer.render(f_obj), str)
 
 
-<<<<<<< HEAD
 def test_replace_docstring():
     from quartodoc.autosummary import get_object, replace_docstring
     from quartodoc.tests.example_dynamic import f
@@ -33,7 +32,8 @@
     # just check the end of the piece dynamically added to docstring, since
     # griffe strips the left padding from docstrings.
     assert obj.docstring.value.endswith("I am a note")
-=======
+
+
 def test_attribute_docstring():
     a = get_object("quartodoc", "tests.example_attribute.a")
     assert a.docstring.value == "I am an attribute docstring"
@@ -56,5 +56,4 @@
 `a`
 
 I am an attribute docstring"""
-    )
->>>>>>> fea6e539
+    )